--- conflicted
+++ resolved
@@ -12,10 +12,6 @@
 
 import pytest
 from antares.craft.model.study import Study
-<<<<<<< HEAD
-=======
-
->>>>>>> 9b487e9c
 from pathlib import Path
 from andromede.input_converter.src.converter import AntaresStudyConverter
 from andromede.input_converter.src.logger import Logger
@@ -28,8 +24,6 @@
     parse_yaml_components,
 )
 from tests.input_converter.conftest import create_dataframe_from_constant
-RESOURCES_FOLDER = Path(__file__).parents[2] / "src" / "andromede" / "input_converter" / "data" / "model_configuration"
-
 RESOURCES_FOLDER = Path(__file__).parents[2] / "src" / "andromede" / "input_converter" / "data" / "model_configuration"
 
 DATAFRAME_PREPRO_THERMAL_CONFIG = (
@@ -596,39 +590,39 @@
     ):
         converter = self._init_study_converter(local_study_w_areas)
 
-        load_components, load_connection = converter._convert_model_to_component_list(
+        load_components, load_connection = converter._convert_load_to_component_list(
             lib_id
         )
-
+        # for file in RESOURCES_FOLDER.iterdir():
+        #     if file.is_file() and file.name.endswith(".yaml"):
+        #         if file.name == "load.yaml":
+        #             load_components, load_connection = converter._convert_model_to_component_list(file)
+
+        component_id = "load_fr"
+
+        #A cet endroit on est sensé faire "load_{area_id}"
         load_timeseries = str(
-            converter.study_path / "input" / "load" / "series" / "load_fr"
-        )
-        expected_load_connection = [
-            InputPortConnections(
-                component1="load_fr",
+            converter.study_path / "input" / "load" / "series" / component_id
+        )
+        expected_load_connection = InputPortConnections(
+                component1=component_id,
                 port1="balance_port",
                 component2="fr",
                 port2="balance_port",
             )
-        ]
-
-        expected_load_components = InputComponent(
-            id="load_fr",
-            model="antares-historic.load",
-            scenario_group=None,
-            parameters=[
-                InputComponentParameter(
-                    id="load",
-                    time_dependent=True,
-                    scenario_dependent=True,
-                    scenario_group=None,
-                    value=f"{load_timeseries}",
-                ),
-            ],
-        )
-
-        assert load_components[1] == expected_load_components
-        assert load_connection[1] == expected_load_connection[0]
+        component: InputComponent = next((comp for comp in load_components if comp.id == component_id), None)
+
+        assert component.model == "antares-historic.load"
+        assert component.scenario_group is None
+        assert component.parameters[0].id == "load"
+        assert component.parameters[0].time_dependent is True
+        assert component.parameters[0].scenario_dependent is True
+        assert component.parameters[0].value == f"{load_timeseries}"
+        assert component.parameters[0].scenario_group is None
+
+        component: InputPortConnections = next((comp for comp in load_connection if comp.component1 == component_id), None)
+        assert component == expected_load_connection
+
 
     @pytest.mark.parametrize(
         "fr_wind",
@@ -841,7 +835,6 @@
         self, local_study_with_constraint: Study, lib_id: str
     ):
         converter = self._init_study_converter(local_study_with_constraint)
-<<<<<<< HEAD
         for file in RESOURCES_FOLDER.iterdir():
             if file.is_file() and file.name.endswith(".yaml"):
                 if file.name == "battery.yaml":
@@ -849,12 +842,4 @@
                         links_components,
                         links_connections,
                     ) = converter._convert_model_to_component_list(file)
-        assert False
-=======
-        study_path = converter.study_path
-        (
-            links_components,
-            links_connections,
-        ) = converter._convert_cc_to_component_list(lib_id)
-        assert True
->>>>>>> 9b487e9c
+        assert False