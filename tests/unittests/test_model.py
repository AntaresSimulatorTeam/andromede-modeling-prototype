# Copyright (c) 2024, RTE (https://www.rte-france.com)
#
# See AUTHORS.txt
#
# This Source Code Form is subject to the terms of the Mozilla Public
# License, v. 2.0. If a copy of the MPL was not distributed with this
# file, You can obtain one at http://mozilla.org/MPL/2.0/.
#
# SPDX-License-Identifier: MPL-2.0
#
# This file is part of the Antares project.

import pytest

from andromede.expression.expression import (
    ExpressionNode,
    comp_param,
    comp_var,
    literal,
    param,
    port_field,
    var,
)
from andromede.model import Constraint, float_variable, model
<<<<<<< HEAD
from andromede.model.port import port_field_def
=======
from andromede.model.model import port_field_def
>>>>>>> b1649dc4


@pytest.mark.parametrize(
    "name, expression, lb, ub, exp_name, exp_expr, exp_lb, exp_ub",
    [
        (
            "my_constraint",
            2 * var("my_var"),
            literal(5),
            literal(10),
            "my_constraint",
            2 * var("my_var"),
            literal(5),
            literal(10),
        ),
        (
            "my_constraint",
            2 * var("my_var"),
            literal(-float("inf")),
            literal(float("inf")),
            "my_constraint",
            2 * var("my_var"),
            literal(-float("inf")),
            literal(float("inf")),
        ),
        (
            "my_constraint",
            2 * var("my_var") <= param("p"),
            literal(-float("inf")),
            literal(float("inf")),
            "my_constraint",
            2 * var("my_var") - param("p"),
            literal(-float("inf")),
            literal(0),
        ),
        (
            "my_constraint",
            2 * var("my_var") >= param("p"),
            literal(-float("inf")),
            literal(float("inf")),
            "my_constraint",
            2 * var("my_var") - param("p"),
            literal(0),
            literal(float("inf")),
        ),
        (
            "my_constraint",
            2 * var("my_var") == param("p"),
            literal(-float("inf")),
            literal(float("inf")),
            "my_constraint",
            2 * var("my_var") - param("p"),
            literal(0),
            literal(0),
        ),
        (
            "my_constraint",
            2 * var("my_var").expec() == param("p"),
            literal(-float("inf")),
            literal(float("inf")),
            "my_constraint",
            2 * var("my_var").expec() - param("p"),
            literal(0),
            literal(0),
        ),
        (
            "my_constraint",
            2 * var("my_var").shift(-1) == param("p"),
            literal(-float("inf")),
            literal(float("inf")),
            "my_constraint",
            2 * var("my_var").shift(-1) - param("p"),
            literal(0),
            literal(0),
        ),
    ],
)
def test_constraint_instantiation(
    name: str,
    expression: ExpressionNode,
    lb: ExpressionNode,
    ub: ExpressionNode,
    exp_name: str,
    exp_expr: ExpressionNode,
    exp_lb: ExpressionNode,
    exp_ub: ExpressionNode,
) -> None:
    constraint = Constraint(name, expression, lb, ub)
    assert constraint.name == exp_name
    assert constraint.expression == exp_expr
    assert constraint.lower_bound == exp_lb
    assert constraint.upper_bound == exp_ub


def test_if_both_comparison_expression_and_bound_given_for_constraint_init_then_it_should_raise_a_value_error() -> (
    None
):
    with pytest.raises(ValueError) as exc:
        Constraint("my_constraint", 2 * var("my_var") == param("my_param"), literal(2))
    assert (
        str(exc.value)
        == "Both comparison between two expressions and a bound are specfied, set either only a comparison between expressions or a single linear expression with bounds."
    )


def test_if_a_bound_is_not_constant_then_it_should_raise_a_value_error() -> None:
    with pytest.raises(ValueError) as exc:
        Constraint("my_constraint", 2 * var("my_var"), var("x"))
    assert (
        str(exc.value)
        == "The bounds of a constraint should not contain variables, x was given."
    )


def test_writing_p_min_max_constraint_should_represent_all_expected_constraints() -> (
    None
):
    """
    Aim at representing the following mathematical constraints:
    For all t, p_min <= p[t] <= p_max * alpha[t] where p_min, p_max are literal paramters and alpha is an input timeseries
    """
    try:
        p_min = literal(5)
        p_max = literal(10)
        p = var("p")

        alpha = param("alpha")

        _ = Constraint("generation bounds", p, p_min, p_max * alpha)

    # Later on, the goal is to assert that when this constraint is sent to the solver, it correctly builds: for all t, p_min <= p[k,t,w] <= p_max * alpha[k,t,w]

    except Exception as exc:
        assert False, f"Writing p_min and p_max constraints raises an exception: {exc}"


def test_writing_min_up_constraint_should_represent_all_expected_constraints() -> None:
    """
    Aim at representing the following mathematical constraints:
    For all t, for all t' in [t+1, t+d_min_up], off_on[k,t,w] <= on[k,t',w]
    """
    try:
        d_min_up = literal(3)
        off_on = var("off_on")
        on = var("on")

        _ = Constraint(
            "min_up_time",
            off_on <= on.time_sum(literal(1), d_min_up),
        )

        # Later on, the goal is to assert that when this constraint is sent to the solver, it correctly builds: for all t, for all t' in [t+1, t+d_min_up], off_on[k,t,w] <= on[k,t',w]

    except Exception as exc:
        assert False, f"Writing min_up constraints raises an exception: {exc}"


def test_instantiating_a_model_with_non_linear_scenario_operator_in_the_objective_should_raise_type_error() -> (
    None
):
    with pytest.raises(ValueError) as exc:
        _ = model(
            id="model_with_non_linear_op",
            variables=[float_variable("generation")],
            objective_operational_contribution=var("generation").variance(),
        )
    assert str(exc.value) == "Objective contribution must be a linear expression."


@pytest.mark.parametrize(
    "expression",
    [
        var("x") <= 0,
        comp_var("c", "x"),
        comp_param("c", "x"),
        port_field("p", "f"),
        port_field("p", "f").sum_connections(),
    ],
)
def test_invalid_port_field_definition_should_raise(expression: ExpressionNode) -> None:
    with pytest.raises(ValueError) as exc:
        port_field_def(port_name="p", field_name="f", definition=expression)


<<<<<<< HEAD
def test_constraint_equals():
=======
def test_constraint_equals() -> None:
>>>>>>> b1649dc4
    # checks in particular that expressions are correctly compared
    assert Constraint(name="c", expression=var("x") <= param("p")) == Constraint(
        name="c", expression=var("x") <= param("p")
    )
    assert Constraint(name="c", expression=var("x") <= param("p")) != Constraint(
        name="c", expression=var("y") <= param("p")
    )<|MERGE_RESOLUTION|>--- conflicted
+++ resolved
@@ -22,11 +22,7 @@
     var,
 )
 from andromede.model import Constraint, float_variable, model
-<<<<<<< HEAD
 from andromede.model.port import port_field_def
-=======
-from andromede.model.model import port_field_def
->>>>>>> b1649dc4
 
 
 @pytest.mark.parametrize(
@@ -211,11 +207,7 @@
         port_field_def(port_name="p", field_name="f", definition=expression)
 
 
-<<<<<<< HEAD
-def test_constraint_equals():
-=======
 def test_constraint_equals() -> None:
->>>>>>> b1649dc4
     # checks in particular that expressions are correctly compared
     assert Constraint(name="c", expression=var("x") <= param("p")) == Constraint(
         name="c", expression=var("x") <= param("p")
