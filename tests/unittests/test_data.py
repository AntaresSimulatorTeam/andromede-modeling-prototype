# Copyright (c) 2024, RTE (https://www.rte-france.com)
#
# See AUTHORS.txt
#
# This Source Code Form is subject to the terms of the Mozilla Public
# License, v. 2.0. If a copy of the MPL was not distributed with this
# file, You can obtain one at http://mozilla.org/MPL/2.0/.
#
# SPDX-License-Identifier: MPL-2.0
#
# This file is part of the Antares project.
from pathlib import Path
from typing import Union

import pandas as pd
import pytest

from andromede.expression import param, var
from andromede.expression.indexing_structure import IndexingStructure
from andromede.libs.standard import (
    BALANCE_PORT_TYPE,
    CONSTANT,
    DEMAND_MODEL,
    GENERATOR_MODEL,
    NODE_BALANCE_MODEL,
    NON_ANTICIPATIVE_TIME_VARYING,
)
from andromede.model import (
    Constraint,
    Model,
    ModelPort,
    float_parameter,
    float_variable,
    model,
)
from andromede.model.port import PortFieldDefinition, PortFieldId
from andromede.study import (
    ConstantData,
    DataBase,
    Network,
    Node,
    PortRef,
    ScenarioIndex,
    ScenarioSeriesData,
    TimeIndex,
    TimeScenarioSeriesData,
    TimeSeriesData,
    create_component,
)
from andromede.study.data import load_ts_from_txt


@pytest.fixture
def mock_network() -> Network:
    node = Node(model=NODE_BALANCE_MODEL, id="1")
    demand = create_component(model=DEMAND_MODEL, id="D")

    gen = create_component(model=GENERATOR_MODEL, id="G")

    network = Network("test")
    network.add_node(node)
    network.add_component(demand)
    network.add_component(gen)
    network.connect(PortRef(demand, "balance_port"), PortRef(node, "balance_port"))
    network.connect(PortRef(gen, "balance_port"), PortRef(node, "balance_port"))

    return network


@pytest.fixture
def mock_generator_with_fixed_scenario_time_varying_param() -> Model:
    fixed_scenario_time_varying_param_generator = model(
        id="GEN",
        parameters=[
            float_parameter("p_max", CONSTANT),
            float_parameter("cost", NON_ANTICIPATIVE_TIME_VARYING),
        ],
        variables=[float_variable("generation")],
        ports=[ModelPort(port_type=BALANCE_PORT_TYPE, port_name="balance_port")],
        port_fields_definitions=[
            PortFieldDefinition(
                port_field=PortFieldId("balance_port", "flow"),
                definition=var("generation"),
            )
        ],
        constraints=[
            Constraint(
                name="Max generation", expression=var("generation") <= param("p_max")
            )
        ],
        objective_operational_contribution=(param("cost") * var("generation"))
        .time_sum()
        .expec(),
    )
    return fixed_scenario_time_varying_param_generator


@pytest.fixture
def mock_generator_with_scenario_varying_fixed_time_param() -> Model:
    scenario_varying_fixed_time_generator = model(
        id="GEN",
        parameters=[
            float_parameter("p_max", CONSTANT),
            float_parameter("cost", IndexingStructure(False, True)),
        ],
        variables=[float_variable("generation")],
        ports=[ModelPort(port_type=BALANCE_PORT_TYPE, port_name="balance_port")],
        port_fields_definitions=[
            PortFieldDefinition(
                port_field=PortFieldId("balance_port", "flow"),
                definition=var("generation"),
            )
        ],
        constraints=[
            Constraint(
                name="Max generation", expression=var("generation") <= param("p_max")
            )
        ],
        objective_operational_contribution=(param("cost") * var("generation"))
        .time_sum()
        .expec(),
    )
    return scenario_varying_fixed_time_generator


@pytest.fixture
def demand_data() -> TimeScenarioSeriesData:
    demand_data = pd.DataFrame(
        [
            [100],
            [50],
        ],
        index=[0, 1],
        columns=[0],
    )

    return TimeScenarioSeriesData(demand_data)


def test_requirements_consistency_demand_model_fix_ok(
    mock_network: Network, demand_data: TimeScenarioSeriesData
) -> None:
    # Given
    # database data for "demand" defined as Time varying
    # and model "D" DEMAND_MODEL is TIME_AND_SCENARIO_FREE
    database = DataBase()
    database.add_data("G", "p_max", ConstantData(100))
    database.add_data("G", "cost", ConstantData(30))

    database.add_data("D", "demand", demand_data)

    # When
    # No ValueError should be raised
    database.requirements_consistency(mock_network)


def test_requirements_consistency_generator_model_ok(mock_network: Network) -> None:
    # Given
    # database data for "demand" defined as CONSTANT
    # model "D" DEMAND_MODEL is TIME_AND_SCENARIO_FREE
    database = DataBase()
    database.add_data("G", "p_max", ConstantData(100))
    database.add_data("G", "cost", ConstantData(30))
    database.add_data("D", "demand", ConstantData(30))

    # When
    database.requirements_consistency(mock_network)


def test_consistency_generation_time_free_for_constant_model_raises_exception(
    mock_network: Network, demand_data: TimeScenarioSeriesData
) -> None:
    # Given
    # database data for "p_max" defined as time varying
    # but model "GENERATOR_MODEL" is CONSTANT

    database = DataBase()

    database.add_data("G", "cost", ConstantData(30))

    database.add_data("D", "demand", demand_data)
    database.add_data("G", "p_max", demand_data)

    # When
    with pytest.raises(ValueError, match="Data inconsistency"):
        database.requirements_consistency(mock_network)


def test_requirements_consistency_demand_model_time_varying_ok(
    mock_network: Network, demand_data: TimeScenarioSeriesData
) -> None:
    # Given
    # database data for "demand" defined as constant
    # and model "D" DEMAND_MODEL is TIME_AND_SCENARIO_FREE
    database = DataBase()
    database.add_data("G", "p_max", ConstantData(100))
    database.add_data("G", "cost", ConstantData(30))
    database.add_data("D", "demand", demand_data)

    # When
    # No ValueError should be raised
    database.requirements_consistency(mock_network)


def test_requirements_consistency_time_varying_parameter_with_correct_data_passes(
    mock_generator_with_fixed_scenario_time_varying_param: Model,
) -> None:
    # Given
    # Model for test with parameter NON_ANTICIPATIVE_TIME_VARYING

    node = Node(model=NODE_BALANCE_MODEL, id="1")
    gen = create_component(
        model=mock_generator_with_fixed_scenario_time_varying_param, id="G"
    )

    cost_data = TimeSeriesData({TimeIndex(0): 100, TimeIndex(1): 50})

    database = DataBase()
    database.add_data("G", "p_max", ConstantData(100))
    database.add_data("G", "cost", cost_data)
    network = Network("test")
    network.add_node(node)
    network.add_component(gen)
    network.connect(PortRef(gen, "balance_port"), PortRef(node, "balance_port"))

    # No ValueError should be raised
    database.requirements_consistency(network)


@pytest.mark.parametrize(
    "cost_data",
    [
        (ScenarioSeriesData({ScenarioIndex(0): 100, ScenarioIndex(1): 50})),
        (
            TimeScenarioSeriesData(
                pd.DataFrame(
                    [
                        [100, 500],
                        [500, 540],
                    ],
                    index=[0, 1],
                    columns=[0, 1],
                )
            )
        ),
    ],
)
def test_requirements_consistency_time_varying_parameter_with_scenario_varying_data_raises_exception(
    mock_generator_with_fixed_scenario_time_varying_param: Model,
    cost_data: Union[ScenarioSeriesData, TimeScenarioSeriesData],
) -> None:
    # Given
    # Model for test with parameter NON_ANTICIPATIVE_TIME_VARYING

    node = Node(model=NODE_BALANCE_MODEL, id="1")
    gen = create_component(
        model=mock_generator_with_fixed_scenario_time_varying_param,
        id="G",
    )

    database = DataBase()
    database.add_data("G", "p_max", ConstantData(100))
    database.add_data("G", "cost", cost_data)
    network = Network("test")
    network.add_node(node)
    network.add_component(gen)
    network.connect(PortRef(gen, "balance_port"), PortRef(node, "balance_port"))

    # When
    # ValueError should be raised
    with pytest.raises(ValueError, match="Data inconsistency"):
        database.requirements_consistency(network)


@pytest.mark.parametrize(
    "cost_data",
    [
        (TimeSeriesData({TimeIndex(0): 100, TimeIndex(1): 50})),
        (
            TimeScenarioSeriesData(
                pd.DataFrame({(0, 0): [100, 500], (0, 1): [50, 540]}, index=[0, 1])
            )
        ),
    ],
)
def test_requirements_consistency_scenario_varying_parameter_with_time_varying_data_raises_exception(
    mock_generator_with_scenario_varying_fixed_time_param: Model,
    cost_data: Union[TimeSeriesData, TimeScenarioSeriesData],
) -> None:
    # Given
    # Model for test with parameter indexed by scenario only

    node = Node(model=NODE_BALANCE_MODEL, id="1")
    gen = create_component(
        model=mock_generator_with_scenario_varying_fixed_time_param, id="G"
    )

    database = DataBase()
    database.add_data("G", "p_max", ConstantData(100))
    database.add_data("G", "cost", cost_data)
    network = Network("test")
    network.add_node(node)
    network.add_component(gen)
    network.connect(PortRef(gen, "balance_port"), PortRef(node, "balance_port"))

    # ValueError should be raised
    with pytest.raises(ValueError, match="Data inconsistency"):
        database.requirements_consistency(network)


def test_requirements_consistency_scenario_varying_parameter_with_correct_data_passes(
    mock_generator_with_scenario_varying_fixed_time_param: Model,
) -> None:
    # Given
    # Model for test with parameter indexed by scenario only

    node = Node(model=NODE_BALANCE_MODEL, id="1")
    gen = create_component(
        model=mock_generator_with_scenario_varying_fixed_time_param, id="G"
    )

    cost_data = ScenarioSeriesData({ScenarioIndex(0): 100, ScenarioIndex(1): 50})

    database = DataBase()
    database.add_data("G", "p_max", ConstantData(100))
    database.add_data("G", "cost", cost_data)
    network = Network("test")
    network.add_node(node)
    network.add_component(gen)
    network.add_component(gen)

    # No ValueError should be raised
    database.requirements_consistency(network)


<<<<<<< HEAD
def test_load_data_from_txt(data_dir: Path):
=======
def test_load_data_from_txt(data_dir: Path) -> None:
>>>>>>> b1649dc4
    txt_file = "gen-costs"

    gen_costs = load_ts_from_txt(txt_file, data_dir)
    expected_timeseries = pd.DataFrame(
        [[100, 200], [50, 100]], index=[0, 1], columns=[0, 1]
    )
    assert gen_costs.equals(expected_timeseries)<|MERGE_RESOLUTION|>--- conflicted
+++ resolved
@@ -333,11 +333,7 @@
     database.requirements_consistency(network)
 
 
-<<<<<<< HEAD
-def test_load_data_from_txt(data_dir: Path):
-=======
 def test_load_data_from_txt(data_dir: Path) -> None:
->>>>>>> b1649dc4
     txt_file = "gen-costs"
 
     gen_costs = load_ts_from_txt(txt_file, data_dir)
