--- conflicted
+++ resolved
@@ -17,18 +17,9 @@
 from andromede.expression.expression import AllTimeSumNode
 from andromede.expression.scenario_operator import Expectation
 from andromede.simulation.linear_expression import (
-<<<<<<< HEAD
     LinearExpression,
     Term,
     TermKey,
-=======
-    AllTimeExpansion,
-    LinearExpression,
-    Term,
-    TermKey,
-    TimeShiftExpansion,
-    TimeSumExpansion,
->>>>>>> a4477249
 )
 
 
