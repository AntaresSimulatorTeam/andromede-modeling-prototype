# Copyright (c) 2024, RTE (https://www.rte-france.com)
#
# See AUTHORS.txt
#
# This Source Code Form is subject to the terms of the Mozilla Public
# License, v. 2.0. If a copy of the MPL was not distributed with this
# file, You can obtain one at http://mozilla.org/MPL/2.0/.
#
# SPDX-License-Identifier: MPL-2.0
#
# This file is part of the Antares project.

import pandas as pd
import pytest

from andromede.expression import literal, param, var
from andromede.expression.indexing_structure import IndexingStructure
from andromede.libs.standard import (
    BALANCE_PORT_TYPE,
    DEMAND_MODEL,
    GENERATOR_MODEL,
    NODE_BALANCE_MODEL,
    SHORT_TERM_STORAGE_SIMPLE,
    SPILLAGE_MODEL,
    UNSUPPLIED_ENERGY_MODEL,
)
from andromede.model import Model, ModelPort, float_parameter, float_variable, model
<<<<<<< HEAD
from andromede.model.port import PortFieldDefinition, PortFieldId
from andromede.simulation import (
    BlockBorderManagement,
    OutputValues,
    TimeBlock,
    build_problem,
)
=======
from andromede.model.model import PortFieldDefinition, PortFieldId
from andromede.simulation import BlockBorderManagement, TimeBlock, build_problem
>>>>>>> b1649dc4
from andromede.study import (
    ConstantData,
    DataBase,
    Network,
    Node,
    PortRef,
    TimeScenarioIndex,
    TimeScenarioSeriesData,
    create_component,
)


<<<<<<< HEAD
=======
def test_basic_balance() -> None:
    """
    Balance on one node with one fixed demand and one generation, on 1 timestep.
    """

    database = DataBase()
    database.add_data("D", "demand", ConstantData(100))

    database.add_data("G", "p_max", ConstantData(100))
    database.add_data("G", "cost", ConstantData(30))

    node = Node(model=NODE_BALANCE_MODEL, id="N")
    demand = create_component(
        model=DEMAND_MODEL,
        id="D",
    )

    gen = create_component(
        model=GENERATOR_MODEL,
        id="G",
    )

    network = Network("test")
    network.add_node(node)
    network.add_component(demand)
    network.add_component(gen)
    network.connect(PortRef(demand, "balance_port"), PortRef(node, "balance_port"))
    network.connect(PortRef(gen, "balance_port"), PortRef(node, "balance_port"))

    scenarios = 1
    problem = build_problem(network, database, TimeBlock(1, [0]), scenarios)
    status = problem.solver.Solve()

    assert status == problem.solver.OPTIMAL
    assert problem.solver.Objective().Value() == 3000


>>>>>>> b1649dc4
def test_timeseries() -> None:
    """
    Basic case with 2 timesteps, where the demand is 100 on first timestep and 50 on second timestep.
    """

    database = DataBase()

    database.add_data("G", "p_max", ConstantData(100))
    database.add_data("G", "cost", ConstantData(30))
    demand_data = pd.DataFrame(
        [
            [100],
            [50],
        ],
        index=[0, 1],
        columns=[0],
    )

    demand_time_scenario_series = TimeScenarioSeriesData(demand_data)
    database.add_data("D", "demand", demand_time_scenario_series)

    node = Node(model=NODE_BALANCE_MODEL, id="1")
    demand = create_component(
        model=DEMAND_MODEL,
        id="D",
    )

    gen = create_component(
        model=GENERATOR_MODEL,
        id="G",
    )

    network = Network("test")
    network.add_node(node)
    network.add_component(demand)
    network.add_component(gen)
    network.connect(PortRef(demand, "balance_port"), PortRef(node, "balance_port"))
    network.connect(PortRef(gen, "balance_port"), PortRef(node, "balance_port"))

    time_block = TimeBlock(1, [0, 1])
    scenarios = 1

    problem = build_problem(network, database, time_block, scenarios)
    status = problem.solver.Solve()

    assert status == problem.solver.OPTIMAL
    assert problem.solver.Objective().Value() == 100 * 30 + 50 * 30


def create_one_node_network(generator_model: Model) -> Network:
    node = Node(model=NODE_BALANCE_MODEL, id="1")
    demand = create_component(
        model=DEMAND_MODEL,
        id="D",
    )

    gen = create_component(
        model=generator_model,
        id="G",
    )

    network = Network("test")
    network.add_node(node)
    network.add_component(demand)
    network.add_component(gen)
    network.connect(PortRef(demand, "balance_port"), PortRef(node, "balance_port"))
    network.connect(PortRef(gen, "balance_port"), PortRef(node, "balance_port"))
    return network


def create_simple_database(max_generation: float = 100) -> DataBase:
    database = DataBase()
    database.add_data("D", "demand", ConstantData(100))

    database.add_data("G", "p_max", ConstantData(max_generation))
    database.add_data("G", "cost", ConstantData(30))
    return database


def test_variable_bound() -> None:
    """
    Create a network with one node, one demand and one generator on this node.
    Demand is constant 100, cost of generation is constant 30.
    Max generation can be chosen to make it infeasible or not.
    Variation of generator model using variable bound instead of constraint.
    """

    generator_model = model(
        id="GEN",
        parameters=[
            float_parameter("p_max", IndexingStructure(False, False)),
            float_parameter("cost", IndexingStructure(False, False)),
        ],
        variables=[
            float_variable(
                "generation",
                lower_bound=literal(0),
                upper_bound=param("p_max"),
            )
        ],
        ports=[ModelPort(port_type=BALANCE_PORT_TYPE, port_name="balance_port")],
        port_fields_definitions=[
            PortFieldDefinition(
                port_field=PortFieldId("balance_port", "flow"),
                definition=var("generation"),
            )
        ],
        objective_operational_contribution=(param("cost") * var("generation"))
        .time_sum()
        .expec(),
    )

    network = create_one_node_network(generator_model)
    database = create_simple_database(max_generation=200)
    problem = build_problem(network, database, TimeBlock(1, [0]), 1)
    status = problem.solver.Solve()

    assert status == problem.solver.OPTIMAL
    assert problem.solver.Objective().Value() == 3000

    network = create_one_node_network(generator_model)
    database = create_simple_database(max_generation=80)
    problem = build_problem(network, database, TimeBlock(1, [0]), 1)
    status = problem.solver.Solve()
    assert status == problem.solver.INFEASIBLE  # Infeasible

    network = create_one_node_network(generator_model)
    database = create_simple_database(max_generation=0)  # Equal upper and lower bounds
    with pytest.raises(
        ValueError,
<<<<<<< HEAD
        match="Upper and lower bounds of variable G_generation have the same value: 0",
=======
        match="Upper and lower bounds of variable G_generation_t0_s0 have the same value: 0",
>>>>>>> b1649dc4
    ):
        problem = build_problem(network, database, TimeBlock(1, [0]), 1)

    network = create_one_node_network(generator_model)
    database = create_simple_database(max_generation=-10)
    with pytest.raises(
        ValueError,
        match=r"Upper bound \(-10\) must be strictly greater than lower bound \(0\) for variable G_generation",
    ):
        problem = build_problem(network, database, TimeBlock(1, [0]), 1)


def generate_data(
    efficiency: float, horizon: int, scenarios: int
) -> TimeScenarioSeriesData:
    data = {}
    for scenario in range(scenarios):
        for absolute_timestep in range(horizon):
            if absolute_timestep == 0:
                data[TimeScenarioIndex(absolute_timestep, scenario)] = -18.0
            else:
                data[TimeScenarioIndex(absolute_timestep, scenario)] = 2 * efficiency

    values = [value for value in data.values()]
    data_df = pd.DataFrame(values, columns=["Value"])
    return TimeScenarioSeriesData(data_df)


def short_term_storage_base(efficiency: float, horizon: int) -> None:
    # 18 produced in the 1st time-step, then consumed 2 * efficiency in the rest
    time_blocks = [TimeBlock(0, list(range(horizon)))]
    scenarios = 1
    database = DataBase()

    database.add_data("D", "demand", generate_data(efficiency, horizon, scenarios))

    database.add_data("U", "cost", ConstantData(10))
    database.add_data("S", "cost", ConstantData(1))

    database.add_data("STS1", "p_max_injection", ConstantData(100))
    database.add_data("STS1", "p_max_withdrawal", ConstantData(50))
    database.add_data("STS1", "level_min", ConstantData(0))
    database.add_data("STS1", "level_max", ConstantData(1000))
    database.add_data("STS1", "inflows", ConstantData(0))
    database.add_data("STS1", "efficiency", ConstantData(efficiency))

    node = Node(model=NODE_BALANCE_MODEL, id="1")
    spillage = create_component(model=SPILLAGE_MODEL, id="S")

    unsupplied = create_component(model=UNSUPPLIED_ENERGY_MODEL, id="U")

    demand = create_component(model=DEMAND_MODEL, id="D")

    short_term_storage = create_component(
        model=SHORT_TERM_STORAGE_SIMPLE,
        id="STS1",
    )

    network = Network("test")
    network.add_node(node)
    for component in [demand, short_term_storage, spillage, unsupplied]:
        network.add_component(component)
    network.connect(PortRef(demand, "balance_port"), PortRef(node, "balance_port"))
    network.connect(
        PortRef(short_term_storage, "balance_port"), PortRef(node, "balance_port")
    )
    network.connect(PortRef(spillage, "balance_port"), PortRef(node, "balance_port"))
    network.connect(PortRef(unsupplied, "balance_port"), PortRef(node, "balance_port"))

    problem = build_problem(
        network,
        database,
        time_blocks[0],
        scenarios,
        border_management=BlockBorderManagement.CYCLE,
    )
    status = problem.solver.Solve()

    assert status == problem.solver.OPTIMAL

    # The short-term storage should satisfy the load
    # No spillage / unsupplied energy is expected
    assert problem.solver.Objective().Value() == pytest.approx(0, abs=0.01)

    count_variables = 0
    for variable in problem.solver.variables():
        if "injection" in variable.name():
            count_variables += 1
            assert 0 <= variable.solution_value() <= 100
        elif "withdrawal" in variable.name():
            count_variables += 1
            assert 0 <= variable.solution_value() <= 50
        elif "level" in variable.name():
            count_variables += 1
            assert 0 <= variable.solution_value() <= 1000
    assert count_variables == 3 * horizon


def test_short_test_horizon_10() -> None:
    short_term_storage_base(efficiency=0.8, horizon=10)


def test_short_test_horizon_5() -> None:
    short_term_storage_base(efficiency=0.2, horizon=5)<|MERGE_RESOLUTION|>--- conflicted
+++ resolved
@@ -25,18 +25,8 @@
     UNSUPPLIED_ENERGY_MODEL,
 )
 from andromede.model import Model, ModelPort, float_parameter, float_variable, model
-<<<<<<< HEAD
 from andromede.model.port import PortFieldDefinition, PortFieldId
-from andromede.simulation import (
-    BlockBorderManagement,
-    OutputValues,
-    TimeBlock,
-    build_problem,
-)
-=======
-from andromede.model.model import PortFieldDefinition, PortFieldId
 from andromede.simulation import BlockBorderManagement, TimeBlock, build_problem
->>>>>>> b1649dc4
 from andromede.study import (
     ConstantData,
     DataBase,
@@ -49,8 +39,6 @@
 )
 
 
-<<<<<<< HEAD
-=======
 def test_basic_balance() -> None:
     """
     Balance on one node with one fixed demand and one generation, on 1 timestep.
@@ -88,7 +76,6 @@
     assert problem.solver.Objective().Value() == 3000
 
 
->>>>>>> b1649dc4
 def test_timeseries() -> None:
     """
     Basic case with 2 timesteps, where the demand is 100 on first timestep and 50 on second timestep.
@@ -219,11 +206,7 @@
     database = create_simple_database(max_generation=0)  # Equal upper and lower bounds
     with pytest.raises(
         ValueError,
-<<<<<<< HEAD
         match="Upper and lower bounds of variable G_generation have the same value: 0",
-=======
-        match="Upper and lower bounds of variable G_generation_t0_s0 have the same value: 0",
->>>>>>> b1649dc4
     ):
         problem = build_problem(network, database, TimeBlock(1, [0]), 1)
 
