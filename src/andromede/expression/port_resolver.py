# Copyright (c) 2024, RTE (https://www.rte-france.com)
#
# See AUTHORS.txt
#
# This Source Code Form is subject to the terms of the Mozilla Public
# License, v. 2.0. If a copy of the MPL was not distributed with this
# file, You can obtain one at http://mozilla.org/MPL/2.0/.
#
# SPDX-License-Identifier: MPL-2.0
#
# This file is part of the Antares project.

from dataclasses import dataclass
from typing import Dict, List

from andromede.expression import CopyVisitor, sum_expressions, visit
from andromede.expression.expression import (
    ExpressionNode,
    PortFieldAggregatorNode,
    PortFieldNode,
)
<<<<<<< HEAD
from andromede.model.port import PortFieldId
=======


@dataclass(frozen=True)
class PortFieldId:
    port_name: str
    field_name: str
>>>>>>> b1649dc4


@dataclass(eq=True, frozen=True)
class PortFieldKey:
    """
    Identifies the expression node for one component and one port variable.
    """

    component_id: str
    port_variable_id: PortFieldId


@dataclass(frozen=True)
class PortResolver(CopyVisitor):
    """
    Duplicates the AST with replacement of port field nodes by
    their corresponding expression.
    """

    component_id: str
    ports_expressions: Dict[PortFieldKey, List[ExpressionNode]]

    def port_field(self, node: PortFieldNode) -> ExpressionNode:
        expressions = self.ports_expressions[
            PortFieldKey(
                self.component_id, PortFieldId(node.port_name, node.field_name)
            )
        ]
        if len(expressions) != 1:
            raise ValueError(
                f"Invalid number of expression for port : {node.port_name}"
            )
        else:
            return expressions[0]

    def port_field_aggregator(self, node: PortFieldAggregatorNode) -> ExpressionNode:
        if node.aggregator != "PortSum":
            raise NotImplementedError("Only PortSum is supported.")
        port_field_node = node.operand
        if not isinstance(port_field_node, PortFieldNode):
            raise ValueError(f"Should be a portFieldNode : {port_field_node}")

        expressions = self.ports_expressions.get(
            PortFieldKey(
                self.component_id,
                PortFieldId(port_field_node.port_name, port_field_node.field_name),
            ),
            [],
        )
        return sum_expressions(expressions)


def resolve_port(
    expression: ExpressionNode,
    component_id: str,
    ports_expressions: Dict[PortFieldKey, List[ExpressionNode]],
) -> ExpressionNode:
    return visit(expression, PortResolver(component_id, ports_expressions))<|MERGE_RESOLUTION|>--- conflicted
+++ resolved
@@ -19,16 +19,7 @@
     PortFieldAggregatorNode,
     PortFieldNode,
 )
-<<<<<<< HEAD
 from andromede.model.port import PortFieldId
-=======
-
-
-@dataclass(frozen=True)
-class PortFieldId:
-    port_name: str
-    field_name: str
->>>>>>> b1649dc4
 
 
 @dataclass(eq=True, frozen=True)
