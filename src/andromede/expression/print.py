# Copyright (c) 2024, RTE (https://www.rte-france.com)
#
# See AUTHORS.txt
#
# This Source Code Form is subject to the terms of the Mozilla Public
# License, v. 2.0. If a copy of the MPL was not distributed with this
# file, You can obtain one at http://mozilla.org/MPL/2.0/.
#
# SPDX-License-Identifier: MPL-2.0
#
# This file is part of the Antares project.

from dataclasses import dataclass
from typing import Dict

from andromede.expression.expression import (
    AllTimeSumNode,
    ComponentParameterNode,
    ComponentVariableNode,
    ExpressionNode,
    PortFieldAggregatorNode,
    PortFieldNode,
    TimeEvalNode,
    TimeShiftNode,
<<<<<<< HEAD
    TimeSumNode, ProblemVariableNode, ProblemParameterNode,
=======
    TimeSumNode,
>>>>>>> a4477249
)

from .expression import (
    AdditionNode,
    Comparator,
    ComparisonNode,
    DivisionNode,
    LiteralNode,
    MultiplicationNode,
    NegationNode,
    ParameterNode,
    ScenarioOperatorNode,
    VariableNode,
)
from .visitor import ExpressionVisitor, visit

_COMPARISON_OPERATOR_TO_STRING: Dict[Comparator, str] = {
    Comparator.LESS_THAN: "<=",
    Comparator.EQUAL: "==",
    Comparator.GREATER_THAN: ">=",
}


@dataclass(frozen=True)
class PrinterVisitor(ExpressionVisitor[str]):
    """
    Produces a string representing the mathematical expression.

    TODO: remove parenthis where not necessary.
    """

    def literal(self, node: LiteralNode) -> str:
        return str(node.value)

    def negation(self, node: NegationNode) -> str:
        return f"-({visit(node.operand, self)})"

    def addition(self, node: AdditionNode) -> str:
<<<<<<< HEAD
        values = [visit(o, self) for o in node.operands]
        return f"({' + '.join(values)})"
=======
        if len(node.operands) == 0:
            return ""
        res = visit(node.operands[0], self)
        for o in node.operands[1:]:
            if isinstance(o, NegationNode):
                res += f" - {visit(o.operand, self)}"
            else:
                res += f" + {visit(o, self)}"
        return f"({res})"
>>>>>>> a4477249

    def multiplication(self, node: MultiplicationNode) -> str:
        left_value = visit(node.left, self)
        right_value = visit(node.right, self)
        return f"({left_value} * {right_value})"

    def division(self, node: DivisionNode) -> str:
        left_value = visit(node.left, self)
        right_value = visit(node.right, self)
        return f"({left_value} / {right_value})"

    def comparison(self, node: ComparisonNode) -> str:
        op = _COMPARISON_OPERATOR_TO_STRING[node.comparator]
        left_value = visit(node.left, self)
        right_value = visit(node.right, self)
        return f"{left_value} {op} {right_value}"

    def variable(self, node: VariableNode) -> str:
        return node.name

    def parameter(self, node: ParameterNode) -> str:
        return node.name

    def comp_variable(self, node: ComponentVariableNode) -> str:
        return f"{node.component_id}.{node.name}"

    def comp_parameter(self, node: ComponentParameterNode) -> str:
        return f"{node.component_id}.{node.name}"

<<<<<<< HEAD
    def pb_variable(self, node: ProblemVariableNode) -> str:
        # TODO
        return f"{node.component_id}.{node.name}"

    def pb_parameter(self, node: ProblemParameterNode) -> str:
        # TODO
        return f"{node.component_id}.{node.name}"

=======
>>>>>>> a4477249
    def time_shift(self, node: TimeShiftNode) -> str:
        return f"({visit(node.operand, self)}.shift({visit(node.time_shift, self)}))"

    def time_eval(self, node: TimeEvalNode) -> str:
        return f"({visit(node.operand, self)}.eval({visit(node.eval_time, self)}))"

    def time_sum(self, node: TimeSumNode) -> str:
        return f"({visit(node.operand, self)}.time_sum({visit(node.from_time, self)}, {visit(node.to_time, self)}))"

    def all_time_sum(self, node: AllTimeSumNode) -> str:
        return f"({visit(node.operand, self)}.time_sum())"

    def scenario_operator(self, node: ScenarioOperatorNode) -> str:
        return f"({visit(node.operand, self)}.{str(node.name)})"

    def port_field(self, node: PortFieldNode) -> str:
        return f"{node.port_name}.{node.field_name}"

    def port_field_aggregator(self, node: PortFieldAggregatorNode) -> str:
        return f"({visit(node.operand, self)}.{node.aggregator})"


def print_expr(expression: ExpressionNode) -> str:
    return visit(expression, PrinterVisitor())<|MERGE_RESOLUTION|>--- conflicted
+++ resolved
@@ -22,11 +22,7 @@
     PortFieldNode,
     TimeEvalNode,
     TimeShiftNode,
-<<<<<<< HEAD
     TimeSumNode, ProblemVariableNode, ProblemParameterNode,
-=======
-    TimeSumNode,
->>>>>>> a4477249
 )
 
 from .expression import (
@@ -65,10 +61,6 @@
         return f"-({visit(node.operand, self)})"
 
     def addition(self, node: AdditionNode) -> str:
-<<<<<<< HEAD
-        values = [visit(o, self) for o in node.operands]
-        return f"({' + '.join(values)})"
-=======
         if len(node.operands) == 0:
             return ""
         res = visit(node.operands[0], self)
@@ -78,7 +70,6 @@
             else:
                 res += f" + {visit(o, self)}"
         return f"({res})"
->>>>>>> a4477249
 
     def multiplication(self, node: MultiplicationNode) -> str:
         left_value = visit(node.left, self)
@@ -108,7 +99,6 @@
     def comp_parameter(self, node: ComponentParameterNode) -> str:
         return f"{node.component_id}.{node.name}"
 
-<<<<<<< HEAD
     def pb_variable(self, node: ProblemVariableNode) -> str:
         # TODO
         return f"{node.component_id}.{node.name}"
@@ -117,8 +107,6 @@
         # TODO
         return f"{node.component_id}.{node.name}"
 
-=======
->>>>>>> a4477249
     def time_shift(self, node: TimeShiftNode) -> str:
         return f"({visit(node.operand, self)}.shift({visit(node.time_shift, self)}))"
 
