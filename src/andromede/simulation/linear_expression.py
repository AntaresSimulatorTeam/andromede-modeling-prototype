--- conflicted
+++ resolved
@@ -17,7 +17,6 @@
 from dataclasses import dataclass
 from typing import Callable, Dict, List, Optional, TypeVar, Union
 
-<<<<<<< HEAD
 from andromede.expression.expression import (
     OneScenarioIndex,
     ScenarioIndex,
@@ -25,10 +24,6 @@
     TimeShift,
     TimeStep,
 )
-=======
-from andromede.expression.indexing_structure import IndexingStructure
-from andromede.expression.scenario_operator import ScenarioOperator
->>>>>>> a4477249
 
 T = TypeVar("T")
 
@@ -129,7 +124,6 @@
 
     component_id: str
     variable_name: str
-<<<<<<< HEAD
     time_index: int
     scenario_index: int
 
@@ -160,10 +154,6 @@
     if isinstance(scenario_index, OneScenarioIndex):
         return f"{scenario_index.scenario}"
     return ""
-=======
-    time_expansion: TimeExpansion
-    scenario_operator: Optional[ScenarioOperator]
->>>>>>> a4477249
 
 
 def _str_for_coeff(coeff: float) -> str:
@@ -199,16 +189,8 @@
     coefficient: float
     component_id: str
     variable_name: str
-<<<<<<< HEAD
     time_index: int
     scenario_index: int
-=======
-    structure: IndexingStructure = field(
-        default=IndexingStructure(time=True, scenario=True)
-    )
-    time_expansion: TimeExpansion = TimeExpansion()
-    scenario_operator: Optional[ScenarioOperator] = None
->>>>>>> a4477249
 
     # TODO: It may be useful to define __add__, __sub__, etc on terms, which should return a linear expression ?
 
@@ -218,7 +200,6 @@
     def __str__(self) -> str:
         # Useful for debugging tests
         result = _str_for_coeff(self.coefficient) + str(self.variable_name)
-<<<<<<< HEAD
         return result
 
     def __repr__(self) -> str:
@@ -229,25 +210,13 @@
         )
         return result
 
-=======
-        result += _str_for_time_expansion(self.time_expansion)
-        if self.scenario_operator is not None:
-            result += f".{str(self.scenario_operator)}"
-        return result
-
->>>>>>> a4477249
 
 def generate_key(term: Term) -> TermKey:
     return TermKey(
         term.component_id,
         term.variable_name,
-<<<<<<< HEAD
         term.time_index,
         term.scenario_index,
-=======
-        term.time_expansion,
-        term.scenario_operator,
->>>>>>> a4477249
     )
 
 
@@ -258,38 +227,10 @@
 ) -> Dict[TermKey, Term]:
     res = {}
     for k, v in lhs.items():
-<<<<<<< HEAD
         if k not in rhs:
             res[k] = v
         else:
             res[k] = merge_func(
-=======
-        res[k] = merge_func(
-            v,
-            rhs.get(
-                k,
-                Term(
-                    neutral,
-                    v.component_id,
-                    v.variable_name,
-                    v.structure,
-                    v.time_expansion,
-                    v.scenario_operator,
-                ),
-            ),
-        )
-    for k, v in rhs.items():
-        if k not in lhs:
-            res[k] = merge_func(
-                Term(
-                    neutral,
-                    v.component_id,
-                    v.variable_name,
-                    v.structure,
-                    v.time_expansion,
-                    v.scenario_operator,
-                ),
->>>>>>> a4477249
                 v,
                 rhs[k],
             )
@@ -299,34 +240,13 @@
     return res
 
 
-<<<<<<< HEAD
-=======
-def _merge_is_possible(lhs: Term, rhs: Term) -> None:
-    if lhs.component_id != rhs.component_id or lhs.variable_name != rhs.variable_name:
-        raise ValueError("Cannot merge terms for different variables")
-    if (
-        lhs.time_expansion != rhs.time_expansion
-        or lhs.scenario_operator != rhs.scenario_operator
-    ):
-        raise ValueError("Cannot merge terms with different operators")
-    if lhs.structure != rhs.structure:
-        raise ValueError("Cannot merge terms with different structures")
-
-
->>>>>>> a4477249
 def _add_terms(lhs: Term, rhs: Term) -> Term:
     return Term(
         lhs.coefficient + rhs.coefficient,
         lhs.component_id,
         lhs.variable_name,
-<<<<<<< HEAD
         lhs.time_index,
         lhs.scenario_index,
-=======
-        lhs.structure,
-        lhs.time_expansion,
-        lhs.scenario_operator,
->>>>>>> a4477249
     )
 
 
@@ -335,14 +255,8 @@
         lhs.coefficient - rhs.coefficient,
         lhs.component_id,
         lhs.variable_name,
-<<<<<<< HEAD
         lhs.time_index,
         lhs.scenario_index,
-=======
-        lhs.structure,
-        lhs.time_expansion,
-        lhs.scenario_operator,
->>>>>>> a4477249
     )
 
 
@@ -484,14 +398,8 @@
                         term.coefficient * const_expr.constant,
                         term.component_id,
                         term.variable_name,
-<<<<<<< HEAD
                         term.time_index,
                         term.scenario_index,
-=======
-                        term.structure,
-                        term.time_expansion,
-                        term.scenario_operator,
->>>>>>> a4477249
                     )
                 _copy_expression(left_expr, self)
         return self
@@ -520,14 +428,8 @@
                         term.coefficient / rhs.constant,
                         term.component_id,
                         term.variable_name,
-<<<<<<< HEAD
                         term.time_index,
                         term.scenario_index,
-=======
-                        term.structure,
-                        term.time_expansion,
-                        term.scenario_operator,
->>>>>>> a4477249
                     )
         return self
 
