--- conflicted
+++ resolved
@@ -18,11 +18,6 @@
 from dataclasses import dataclass
 from typing import Callable, Dict, List, Optional, TypeVar, Union
 
-<<<<<<< HEAD
-from andromede.expression.indexing_structure import IndexingStructure
-from andromede.expression.scenario_operator import ScenarioOperator
-from andromede.expression.time_operator import TimeAggregator, TimeOperator
-=======
 from andromede.expression.expression import (
     OneScenarioIndex,
     ScenarioIndex,
@@ -30,7 +25,6 @@
     TimeShift,
     TimeStep,
 )
->>>>>>> b1649dc4
 
 T = TypeVar("T")
 
