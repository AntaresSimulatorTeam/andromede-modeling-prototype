--- conflicted
+++ resolved
@@ -61,11 +61,7 @@
         param("spillage_cost") * var("spillage")
         + param("ens_cost") * var("unsupplied_energy")
     )
-<<<<<<< HEAD
-    .sum()
-=======
-    .time_sum()
->>>>>>> b1649dc4
+    .time_sum()
     .expec(),
 )
 
@@ -134,11 +130,7 @@
         ),
     ],
     objective_operational_contribution=(param("cost") * var("generation"))
-<<<<<<< HEAD
-    .sum()
-=======
-    .time_sum()
->>>>>>> b1649dc4
+    .time_sum()
     .expec(),
 )
 
@@ -230,11 +222,11 @@
         ),
         Constraint(
             name="Total storage",
-            expression=var("generation").sum() <= param("full_storage"),
+            expression=var("generation").time_sum() <= param("full_storage"),
         ),
     ],
     objective_operational_contribution=(param("cost") * var("generation"))
-    .sum()
+    .time_sum()
     .expec(),
 )
 
@@ -304,10 +296,6 @@
             var("nb_stop").time_sum(-param("d_min_down") + 1, literal(0))
             <= param("nb_units_max").shift(-param("d_min_down")) - var("nb_on"),
         ),
-<<<<<<< HEAD
-        # It also works by writing ExpressionRange(-param("d_min_down") + 1, 0) as ExpressionRange's __post_init__ wraps integers to literal nodes. However, MyPy does not seem to infer that ExpressionRange's attributes are necessarily of ExpressionNode type and raises an error if the arguments in the constructor are integer (whereas it runs correctly), this why we specify it here with literal(0) instead of 0.
-=======
->>>>>>> b1649dc4
     ],
     objective_operational_contribution=(param("cost") * var("generation"))
     .time_sum()
@@ -494,7 +482,7 @@
         Constraint(name="Max generation", expression=var("generation") <= var("p_max"))
     ],
     objective_operational_contribution=(param("op_cost") * var("generation"))
-    .sum()
+    .time_sum()
     .expec(),
     objective_investment_contribution=param("invest_cost") * var("p_max"),
 )
@@ -533,7 +521,7 @@
         )
     ],
     objective_operational_contribution=(param("op_cost") * var("generation"))
-    .sum()
+    .time_sum()
     .expec(),
     objective_investment_contribution=param("invest_cost") * var("invested_capa"),
 )