# Copyright (c) 2024, RTE (https://www.rte-france.com)
#
# See AUTHORS.txt
#
# This Source Code Form is subject to the terms of the Mozilla Public
# License, v. 2.0. If a copy of the MPL was not distributed with this
# file, You can obtain one at http://mozilla.org/MPL/2.0/.
#
# SPDX-License-Identifier: MPL-2.0
#
# This file is part of the Antares project.
<<<<<<< HEAD
from abc import ABC, abstractmethod
from dataclasses import dataclass
from pathlib import Path
from typing import Dict, Mapping, Optional
=======
import os
from abc import ABC, abstractmethod
from dataclasses import dataclass
from pathlib import Path
from typing import Dict, Optional
>>>>>>> b1649dc4

import pandas as pd

from andromede.study.network import Network


@dataclass(frozen=True)
class TimeScenarioIndex:
    time: int
    scenario: int


@dataclass(frozen=True)
class TimeIndex:
    time: int


@dataclass(frozen=True)
class ScenarioIndex:
    scenario: int


@dataclass(frozen=True)
class AbstractDataStructure(ABC):
<<<<<<< HEAD
    @abstractmethod
    def get_value(self, timestep: int, scenario: int, node_id: str = "") -> float:
        """
        Get the data value for a given timestep and scenario at a given node
        Implement this method in subclasses as needed.
        """
        pass
=======
    def get_value(self, timestep: Optional[int], scenario: Optional[int]) -> float:
        raise NotImplementedError()
>>>>>>> b1649dc4

    @abstractmethod
    def check_requirement(self, time: bool, scenario: bool) -> bool:
        """
        Check if the data structure meets certain requirements.
        Implement this method in subclasses as needed.
        """
        pass


@dataclass(frozen=True)
class ConstantData(AbstractDataStructure):
    value: float

<<<<<<< HEAD
    def get_value(self, timestep: int, scenario: int, node_id: str = "") -> float:
=======
    def get_value(self, timestep: Optional[int], scenario: Optional[int]) -> float:
>>>>>>> b1649dc4
        return self.value

    # ConstantData can be used for time varying or constant models
    def check_requirement(self, time: bool, scenario: bool) -> bool:
        if not isinstance(self, ConstantData):
            raise ValueError("Invalid data type for ConstantData")
        return True


@dataclass(frozen=True)
class TimeSeriesData(AbstractDataStructure):
    """
    Container for identifiable timeseries data.
    When a model is instantiated as a component, property values
    can be defined by referencing one of those timeseries by its ID.
    """

    time_series: Mapping[TimeIndex, float]

<<<<<<< HEAD
    def get_value(self, timestep: int, scenario: int, node_id: str = "") -> float:
=======
    def get_value(self, timestep: Optional[int], scenario: Optional[int]) -> float:
        if timestep is None:
            raise KeyError("Time series data requires a time index.")
>>>>>>> b1649dc4
        return self.time_series[TimeIndex(timestep)]

    def check_requirement(self, time: bool, scenario: bool) -> bool:
        if not isinstance(self, TimeSeriesData):
            raise ValueError("Invalid data type for TimeSeriesData")

        return time


@dataclass(frozen=True)
class ScenarioSeriesData(AbstractDataStructure):
    """
    Container for identifiable timeseries data.
    When a model is instantiated as a component, property values
    can be defined by referencing one of those timeseries by its ID.
    """

    scenario_series: Mapping[ScenarioIndex, float]

<<<<<<< HEAD
    def get_value(self, timestep: int, scenario: int, node_id: str = "") -> float:
=======
    def get_value(self, timestep: Optional[int], scenario: Optional[int]) -> float:
        if scenario is None:
            raise KeyError("Scenario series data requires a scenario index.")
>>>>>>> b1649dc4
        return self.scenario_series[ScenarioIndex(scenario)]

    def check_requirement(self, time: bool, scenario: bool) -> bool:
        if not isinstance(self, ScenarioSeriesData):
            raise ValueError("Invalid data type for TimeSeriesData")

        return scenario


def load_ts_from_txt(
    timeseries_name: Optional[str], path_to_file: Optional[Path]
) -> pd.DataFrame:
    if path_to_file is not None and timeseries_name is not None:
        timeseries_with_extension = timeseries_name + ".txt"
        ts_path = path_to_file / timeseries_with_extension
    try:
        return pd.read_csv(ts_path, header=None, sep=r"\s+")
<<<<<<< HEAD
=======

    except FileNotFoundError:
        raise FileNotFoundError(f"File '{timeseries_name}' does not exist")
>>>>>>> b1649dc4
    except Exception:
        raise Exception(f"An error has arrived when processing '{ts_path}'")


<<<<<<< HEAD
=======
@dataclass(frozen=True)
class Scenarization:
    _scenarization: Dict[int, int]

    def get_scenario_for_year(self, year: int) -> int:
        return self._scenarization[year]

    def add_year(self, year: int, scenario: int) -> None:
        if year in self._scenarization:
            raise ValueError(f"the year {year} is already defined")
        self._scenarization[year] = scenario


>>>>>>> b1649dc4
@dataclass(frozen=True)
class TimeScenarioSeriesData(AbstractDataStructure):
    """
    Container for identifiable timeseries data.
    When a model is instantiated as a component, property values
    can be defined by referencing one of those timeseries by its ID.
    """

    time_scenario_series: pd.DataFrame
<<<<<<< HEAD

    def get_value(self, timestep: int, scenario: int, node_id: str = "") -> float:
=======
    scenarization: Optional[Scenarization] = None

    def get_value(self, timestep: Optional[int], scenario: Optional[int]) -> float:
        if timestep is None:
            raise KeyError("Time scenario data requires a time index.")
        if scenario is None:
            raise KeyError("Time scenario data requires a scenario index.")
        if self.scenarization:
            scenario = self.scenarization.get_scenario_for_year(scenario)
>>>>>>> b1649dc4
        value = str(self.time_scenario_series.iloc[timestep, scenario])
        return float(value)

    def check_requirement(self, time: bool, scenario: bool) -> bool:
        if not isinstance(self, TimeScenarioSeriesData):
            raise ValueError("Invalid data type for TimeScenarioSeriesData")

        return time and scenario


@dataclass(frozen=True)
class TreeData(AbstractDataStructure):
    data: Mapping[str, AbstractDataStructure]

    def get_value(self, timestep: int, scenario: int, node_id: str = "") -> float:
        return self.data[node_id].get_value(timestep, scenario)

    def check_requirement(self, time: bool, scenario: bool) -> bool:
        return all(
            node_data.check_requirement(time, scenario)
            for node_data in self.data.values()
        )


@dataclass(frozen=True)
class DatabaseIndex:
    component_id: str
    parameter_name: str


class DataBase:
    """
    Container for identifiable data.
    When a model is instantiated as a component, property values
    can be defined by referencing one of those data by its ID.
    Data can have different structure : constant, varying in time or scenarios.
    """

    _data: Dict[DatabaseIndex, AbstractDataStructure]

    def __init__(self) -> None:
        self._data: Dict[DatabaseIndex, AbstractDataStructure] = {}

    def get_data(self, component_id: str, parameter_name: str) -> AbstractDataStructure:
        return self._data[DatabaseIndex(component_id, parameter_name)]

    def add_data(
        self, component_id: str, parameter_name: str, data: AbstractDataStructure
    ) -> None:
        self._data[DatabaseIndex(component_id, parameter_name)] = data

    def get_value(self, index: DatabaseIndex, timestep: int, scenario: int) -> float:
        if index in self._data:
            return self._data[index].get_value(timestep, scenario)
        else:
            raise KeyError(f"Index {index} not found.")

    def requirements_consistency(self, network: Network) -> None:
        for component in network.components:
            for param in component.model.parameters.values():
                data_structure = self.get_data(component.id, param.name)

                if not data_structure.check_requirement(
                    component.model.parameters[param.name].structure.time,
                    component.model.parameters[param.name].structure.scenario,
                ):
                    raise ValueError(
                        f"Data inconsistency for component: {component.id}, parameter: {param.name}. Requirement not met."
                    )<|MERGE_RESOLUTION|>--- conflicted
+++ resolved
@@ -9,18 +9,10 @@
 # SPDX-License-Identifier: MPL-2.0
 #
 # This file is part of the Antares project.
-<<<<<<< HEAD
 from abc import ABC, abstractmethod
 from dataclasses import dataclass
 from pathlib import Path
 from typing import Dict, Mapping, Optional
-=======
-import os
-from abc import ABC, abstractmethod
-from dataclasses import dataclass
-from pathlib import Path
-from typing import Dict, Optional
->>>>>>> b1649dc4
 
 import pandas as pd
 
@@ -45,18 +37,11 @@
 
 @dataclass(frozen=True)
 class AbstractDataStructure(ABC):
-<<<<<<< HEAD
     @abstractmethod
-    def get_value(self, timestep: int, scenario: int, node_id: str = "") -> float:
-        """
-        Get the data value for a given timestep and scenario at a given node
-        Implement this method in subclasses as needed.
-        """
-        pass
-=======
-    def get_value(self, timestep: Optional[int], scenario: Optional[int]) -> float:
+    def get_value(
+        self, timestep: Optional[int], scenario: Optional[int], node_id: str = ""
+    ) -> float:
         raise NotImplementedError()
->>>>>>> b1649dc4
 
     @abstractmethod
     def check_requirement(self, time: bool, scenario: bool) -> bool:
@@ -71,11 +56,9 @@
 class ConstantData(AbstractDataStructure):
     value: float
 
-<<<<<<< HEAD
-    def get_value(self, timestep: int, scenario: int, node_id: str = "") -> float:
-=======
-    def get_value(self, timestep: Optional[int], scenario: Optional[int]) -> float:
->>>>>>> b1649dc4
+    def get_value(
+        self, timestep: Optional[int], scenario: Optional[int], node_id: str = ""
+    ) -> float:
         return self.value
 
     # ConstantData can be used for time varying or constant models
@@ -95,13 +78,11 @@
 
     time_series: Mapping[TimeIndex, float]
 
-<<<<<<< HEAD
-    def get_value(self, timestep: int, scenario: int, node_id: str = "") -> float:
-=======
-    def get_value(self, timestep: Optional[int], scenario: Optional[int]) -> float:
+    def get_value(
+        self, timestep: Optional[int], scenario: Optional[int], node_id: str = ""
+    ) -> float:
         if timestep is None:
             raise KeyError("Time series data requires a time index.")
->>>>>>> b1649dc4
         return self.time_series[TimeIndex(timestep)]
 
     def check_requirement(self, time: bool, scenario: bool) -> bool:
@@ -121,13 +102,11 @@
 
     scenario_series: Mapping[ScenarioIndex, float]
 
-<<<<<<< HEAD
-    def get_value(self, timestep: int, scenario: int, node_id: str = "") -> float:
-=======
-    def get_value(self, timestep: Optional[int], scenario: Optional[int]) -> float:
+    def get_value(
+        self, timestep: Optional[int], scenario: Optional[int], node_id: str = ""
+    ) -> float:
         if scenario is None:
             raise KeyError("Scenario series data requires a scenario index.")
->>>>>>> b1649dc4
         return self.scenario_series[ScenarioIndex(scenario)]
 
     def check_requirement(self, time: bool, scenario: bool) -> bool:
@@ -145,18 +124,13 @@
         ts_path = path_to_file / timeseries_with_extension
     try:
         return pd.read_csv(ts_path, header=None, sep=r"\s+")
-<<<<<<< HEAD
-=======
 
     except FileNotFoundError:
         raise FileNotFoundError(f"File '{timeseries_name}' does not exist")
->>>>>>> b1649dc4
     except Exception:
         raise Exception(f"An error has arrived when processing '{ts_path}'")
 
 
-<<<<<<< HEAD
-=======
 @dataclass(frozen=True)
 class Scenarization:
     _scenarization: Dict[int, int]
@@ -170,7 +144,6 @@
         self._scenarization[year] = scenario
 
 
->>>>>>> b1649dc4
 @dataclass(frozen=True)
 class TimeScenarioSeriesData(AbstractDataStructure):
     """
@@ -180,20 +153,17 @@
     """
 
     time_scenario_series: pd.DataFrame
-<<<<<<< HEAD
-
-    def get_value(self, timestep: int, scenario: int, node_id: str = "") -> float:
-=======
     scenarization: Optional[Scenarization] = None
 
-    def get_value(self, timestep: Optional[int], scenario: Optional[int]) -> float:
+    def get_value(
+        self, timestep: Optional[int], scenario: Optional[int], node_id: str = ""
+    ) -> float:
         if timestep is None:
             raise KeyError("Time scenario data requires a time index.")
         if scenario is None:
             raise KeyError("Time scenario data requires a scenario index.")
         if self.scenarization:
             scenario = self.scenarization.get_scenario_for_year(scenario)
->>>>>>> b1649dc4
         value = str(self.time_scenario_series.iloc[timestep, scenario])
         return float(value)
 
@@ -208,7 +178,9 @@
 class TreeData(AbstractDataStructure):
     data: Mapping[str, AbstractDataStructure]
 
-    def get_value(self, timestep: int, scenario: int, node_id: str = "") -> float:
+    def get_value(
+        self, timestep: Optional[int], scenario: Optional[int], node_id: str = ""
+    ) -> float:
         return self.data[node_id].get_value(timestep, scenario)
 
     def check_requirement(self, time: bool, scenario: bool) -> bool:
