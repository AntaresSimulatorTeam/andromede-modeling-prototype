--- conflicted
+++ resolved
@@ -147,14 +147,6 @@
 
     for group in input_comp_objects:
         # This idiom allows mypy to 'ignore' the fact that comp.parameter can be None
-<<<<<<< HEAD
-        for obj in group:
-            for param in obj.parameters or []:
-                param_value = _evaluate_param_type(
-                    param.type, param.value, param.timeseries, timeseries_dir
-                )
-                database.add_data(obj.id, param.name, param_value)
-=======
         for param in comp.parameters or []:
             param_value = _build_data(
                 param.time_dependent,
@@ -163,7 +155,6 @@
                 timeseries_dir,
             )
             database.add_data(comp.id, param.id, param_value)
->>>>>>> 12f46ad4
 
     return database
 
