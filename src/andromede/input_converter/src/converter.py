--- conflicted
+++ resolved
@@ -79,25 +79,15 @@
                     model="area",
                     parameters=[
                         InputComponentParameter(
-<<<<<<< HEAD
-                            name="ens_cost",
-                            type="constant",
-                            value=area.properties.energy_cost_unsupplied,
-                        ),
-                        InputComponentParameter(
-                            name="spillage_cost",
-                            type="constant",
-=======
-                            id="energy_cost_unsupplied",
+                            id="ens_cost",
                             time_dependent=False,
                             scenario_dependent=False,
                             value=area.properties.energy_cost_unsupplied,
                         ),
                         InputComponentParameter(
-                            id="energy_cost_spilled",
+                            id="spillage_cost",
                             time_dependent=False,
                             scenario_dependent=False,
->>>>>>> 12f46ad4
                             value=area.properties.energy_cost_spilled,
                         ),
                     ],
@@ -135,22 +125,16 @@
                                 value=renewable.properties.unit_count,
                             ),
                             InputComponentParameter(
-                                id="nominal_capacity",
+                                id="p_max_unit",
                                 time_dependent=False,
                                 scenario_dependent=False,
                                 value=renewable.properties.nominal_capacity,
                             ),
                             InputComponentParameter(
-<<<<<<< HEAD
-                                name="generation",
-                                type="timeseries",
-                                timeseries=str(series_path).removesuffix(".txt"),
-=======
                                 id="generation",
                                 time_dependent=True,
                                 scenario_dependent=True,
-                                value=str(series_path),
->>>>>>> 12f46ad4
+                                value=str(series_path).removesuffix(".txt"),
                             ),
                         ],
                     )
@@ -204,41 +188,21 @@
                                 value=thermal.properties.unit_count,
                             ),
                             InputComponentParameter(
-<<<<<<< HEAD
-                                name="p_min_unit",
-                                type="constant",
-                                value=thermal.properties.min_stable_power,
-                            ),
-                            InputComponentParameter(
-                                name="efficiency",
-                                type="constant",
+                                id="efficiency",
+                                time_dependent=False,
+                                scenario_dependent=False,
                                 value=thermal.properties.efficiency,
                             ),
                             InputComponentParameter(
-                                name="p_max_unit",
-                                type="constant",
+                                id="p_max_unit",
+                                time_dependent=False,
+                                scenario_dependent=False,
                                 value=thermal.properties.nominal_capacity,
                             ),
                             InputComponentParameter(
-                                name="generation_cost",
-                                type="constant",
-=======
-                                id="efficiency",
-                                time_dependent=False,
-                                scenario_dependent=False,
-                                value=thermal.properties.efficiency,
-                            ),
-                            InputComponentParameter(
-                                id="nominal_capacity",
-                                time_dependent=False,
-                                scenario_dependent=False,
-                                value=thermal.properties.nominal_capacity,
-                            ),
-                            InputComponentParameter(
-                                id="marginal_cost",
-                                time_dependent=False,
-                                scenario_dependent=False,
->>>>>>> 12f46ad4
+                                id="generation_cost",
+                                time_dependent=False,
+                                scenario_dependent=False,
                                 value=thermal.properties.marginal_cost,
                             ),
                             InputComponentParameter(
@@ -254,26 +218,22 @@
                                 value=thermal.properties.startup_cost,
                             ),
                             InputComponentParameter(
-<<<<<<< HEAD
-                                name="d_min_up",
-                                type="constant",
+                                id="d_min_up",
+                                time_dependent=False,
+                                scenario_dependent=False,
                                 value=thermal.properties.min_up_time,
                             ),
                             InputComponentParameter(
-                                name="d_min_down",
-                                type="constant",
+                                id="d_min_down",
+                                time_dependent=False,
+                                scenario_dependent=False,
                                 value=thermal.properties.min_down_time,
                             ),
                             InputComponentParameter(
-                                name="p_max_cluster",
-                                type="timeseries",
-                                timeseries=str(series_path).removesuffix(".txt"),
-=======
                                 id="p_max_cluster",
                                 time_dependent=True,
                                 scenario_dependent=True,
-                                value=str(series_path),
->>>>>>> 12f46ad4
+                                value=str(series_path).removesuffix(".txt"),
                             ),
                         ],
                     )
@@ -370,16 +330,10 @@
                             model="wind",
                             parameters=[
                                 InputComponentParameter(
-<<<<<<< HEAD
-                                    name="wind",
-                                    type="timeseries",
-                                    timeseries=str(series_path).removesuffix(".txt"),
-=======
                                     id="wind",
                                     time_dependent=True,
                                     scenario_dependent=True,
-                                    value=str(series_path),
->>>>>>> 12f46ad4
+                                    value=str(series_path).removesuffix(".txt")
                                 )
                             ],
                         )
@@ -414,16 +368,10 @@
                             model="solar",
                             parameters=[
                                 InputComponentParameter(
-<<<<<<< HEAD
-                                    name="solar",
-                                    type="timeseries",
-                                    timeseries=str(series_path).removesuffix(".txt"),
-=======
                                     id="solar",
                                     time_dependent=True,
                                     scenario_dependent=True,
-                                    value=str(series_path),
->>>>>>> 12f46ad4
+                                    value=str(series_path).removesuffix(".txt"),
                                 )
                             ],
                         )
@@ -457,16 +405,10 @@
                             model="load",
                             parameters=[
                                 InputComponentParameter(
-<<<<<<< HEAD
-                                    name="load",
-                                    type="timeseries",
-                                    timeseries=str(series_path).removesuffix(".txt"),
-=======
                                     id="load",
                                     time_dependent=True,
                                     scenario_dependent=True,
-                                    value=str(series_path),
->>>>>>> 12f46ad4
+                                    value=str(series_path).removesuffix(".txt"),
                                 )
                             ],
                         )
