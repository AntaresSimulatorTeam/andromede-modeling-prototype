--- conflicted
+++ resolved
@@ -15,15 +15,9 @@
 from typing import Iterable, Optional, Union
 from antares.craft.model.area import Area
 from antares.craft.model.study import Study, read_study_local
-<<<<<<< HEAD
-
-from andromede.input_converter.src.data_preprocessing.models_preprocessing import (
-    ModelsConfigurationPreprocessing,
-=======
 from antares.craft.model.thermal import ThermalCluster
 from andromede.input_converter.src.data_preprocessing.binding_constraints import (
     BindingConstraintsPreprocessing,
->>>>>>> 5ff48eca
 )
 from andromede.input_converter.src.data_preprocessing.thermal import (
     ThermalDataPreprocessing,
@@ -42,11 +36,6 @@
     InputSystem,
 )
 
-<<<<<<< HEAD
-RESOURCES_FOLDER = Path(__file__).parents[1] / "data" / "model_configuration"
-
-AREA_PATTERN = "${area}"
-=======
 BC_FILENAME = "battery.yaml"
 BC_AREA_PATTERN = "${area}"
 BC_CONFIG_PATH = (
@@ -55,7 +44,6 @@
     / "model_configuration"
     / BC_FILENAME
 )
->>>>>>> 5ff48eca
 
 
 class AntaresStudyConverter:
@@ -653,34 +641,14 @@
 
         return components, connections
 
-<<<<<<< HEAD
     def _convert_model_to_component_list(
         self, model_config_path: Path
     ) -> tuple[list[InputComponent], list[InputPortConnections]]:
         components = []
         connections = []
-        self.logger.info("Converting model to component list...")
-        data = read_yaml_file(model_config_path).get("template")
-
-        for template_param in data["template-parameters"]:
-            if template_param.get("name") == "area" and "exclude" in template_param:
-                exclude_areas = set(template_param["exclude"])
-                self.areas = {
-                    k: v
-                    for k, v in self.areas.items()
-                    if k not in exclude_areas
-                }
-                break
-=======
-    def _convert_cc_to_component_list(
-        self, lib_id: str, model_config_datas: dict, valid_areas: dict
-    ) -> tuple[list[InputComponent], list[InputPortConnections]]:
-        components = []
-        connections = []
         self.logger.info("Converting binding constraints to component list...")
 
         bc_data = read_yaml_file(BC_CONFIG_PATH).get("template")
->>>>>>> 5ff48eca
 
         for area in self.areas.values():
             data_with_area = self._match_area_pattern(data, area.id)
@@ -735,31 +703,11 @@
         list_components: list[InputComponent] = []
         list_connections: list[InputPortConnections] = []
 
-<<<<<<< HEAD
         for file in RESOURCES_FOLDER.iterdir():
             if file.is_file() and file.name.endswith(".yaml"):
                 components, connections = self._convert_model_to_component_list(file)
                 list_components.extend(components)
                 list_connections.extend(connections)
-=======
-        conversion_methods = [
-            self._convert_renewable_to_component_list,
-            self._convert_thermal_to_component_list,
-            self._convert_st_storage_to_component_list,
-            self._convert_load_to_component_list,
-            self._convert_wind_to_component_list,
-            self._convert_solar_to_component_list,
-            self._convert_link_to_component_list,
-            self._convert_cc_to_component_list,
-        ]
-
-        for method in conversion_methods:
-            components, connections = method(
-                antares_historic_lib_id, model_config_datas, valid_areas
-            )
-            list_components.extend(components)
-            list_connections.extend(connections)
->>>>>>> 5ff48eca
 
         self.logger.info(
             "Converting node, components and connections into Input study..."
