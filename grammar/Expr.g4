--- conflicted
+++ resolved
@@ -37,10 +37,6 @@
     | IDENTIFIER                               # identifier
     ;
 
-<<<<<<< HEAD
-shift: TIME shift_expr?;
-
-=======
 // a shift is required to be either "t" or "t + ..." or "t - ..."
 // Note: simply defining it as "shift: TIME ('+' | '-') expr" won't work
 //       because the minus sign will not have the expected precedence:
@@ -56,7 +52,6 @@
 //       allow more things in the "expr" parts of those
 //       shift expressions than on their left-most part
 //       (port fields, nested time shifts and so on).
->>>>>>> a7fab1b9
 shift_expr
     : shift_expr op=('*' | '/') right_expr     # shiftMuldiv
     | shift_expr op=('+' | '-') right_expr     # shiftAddsub
